--- conflicted
+++ resolved
@@ -6,11 +6,8 @@
 
 ## Unreleased
 ### Changed
-<<<<<<< HEAD
+- [PR 517](https://github.com/aza547/wow-recorder/pull/517) - Major rework of the UI, big thanks to Stephix for contributing this.
 - Upgrade OBS to 29 (and OSN to 0.24.43).
-=======
-- [PR 517](https://github.com/aza547/wow-recorder/pull/517) - Major rework of the UI, big thanks to Stephix for contributing this.
->>>>>>> d7788277
 ### Added
 ### Fixed
 - [Issue 512](https://github.com/aza547/wow-recorder/issues/512) - Fix a bug where the manager would repeatedly retry configuration if the user got the password wrong.
