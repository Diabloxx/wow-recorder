--- conflicted
+++ resolved
@@ -1,5 +1,4 @@
 import * as React from 'react';
-<<<<<<< HEAD
 import Tabs from '@mui/material/Tabs';
 import Tab from '@mui/material/Tab';
 import Typography from '@mui/material/Typography';
@@ -10,14 +9,6 @@
 import AudioSettings from './AudioSettings';
 import AdvancedSettings from './AdvancedSettings';
 import ContentSettings from './ContentSettings';
-=======
-import CheckIcon from '@mui/icons-material/Check';
-import ToggleButton from '@mui/material/ToggleButton';
-import { ObsAudioDevice } from 'main/obsAudioDeviceUtils';
-import InformationDialog from 'renderer/InformationDialog';
-import { getElectronStoreValue, resolveBufferStoragePath } from 'main/helpers';
-import { OurDisplayType } from 'main/types';
->>>>>>> 697b0cec
 
 const ipc = window.electron.ipcRenderer;
 const settingsPages = [GeneralSettings, VideoSettings, AudioSettings, AdvancedSettings];
@@ -28,7 +19,6 @@
   value: number;
 }
 
-<<<<<<< HEAD
 function TabPanel(props: TabPanelProps) {
   const { children, value, index, ...other } = props;
 
@@ -53,41 +43,6 @@
   return {
     id: `vertical-tab-${index}`,
     'aria-controls': `vertical-tabpanel-${index}`,
-=======
-  const [dialogState, setDialog] = React.useState({
-    open: false,
-    dialogContent: '',
-  });
-
-  /**
-   * React state variables.
-   */
-  const [state, useState] = React.useState({
-    storagePath:          getElectronStoreValue<string>('storage-path'),
-    bufferStoragePath:    getElectronStoreValue<string>('buffer-storage-path'),
-    logPath:              getElectronStoreValue<string>('log-path'),
-    maxStorage:           getElectronStoreValue<string>('max-storage'),
-    monitorIndex:         getElectronStoreValue<string>('monitor-index'),
-    audioInputDevice:     getElectronStoreValue<string>('audio-input-device'),
-    audioOutputDevice:    getElectronStoreValue<string>('audio-output-device'),
-    minEncounterDuration: getElectronStoreValue<string>('min-encounter-duration'),
-    startUp:              getElectronStoreValue<string>('start-up') === 'true',
-  });
-
-  /**
-   * These settings are saved when 'Update' is clicked.
-   */
-  const stateKeyToSettingKeyMap = {
-    'storagePath': 'storage-path',
-    'bufferStoragePath': 'buffer-storage-path',
-    'logPath': 'log-path',
-    'maxStorage': 'max-storage',
-    'monitorIndex': 'monitor-index',
-    'audioInputDevice': 'audio-input-device',
-    'audioOutputDevice': 'audio-output-device',
-    'minEncounterDuration': 'min-encounter-duration',
-    'startUp': 'start-up',
->>>>>>> 697b0cec
   };
 }
 
@@ -109,7 +64,6 @@
    * Save values. 
    */
   const saveSettings = () => {
-<<<<<<< HEAD
     settingsPages.forEach((s) => {console.log(s)});
   }
 
@@ -139,55 +93,6 @@
     height: '50px',
     width: '150px'
   }
-=======
-    // Make sure that we can't select the same directory for both storagePath
-    // and bufferStoragePath as that would cause the deletion of all videos
-    // due to cleanupBuffer().
-    if (state['storagePath'] === state['bufferStoragePath']) {
-      openDialog((<span>Storage Path and Buffer Storage Path cannot be the same directory!</span>))
-      return;
-    }
-
-    Object.values(stateKeyToSettingKeyMap).forEach(saveItem);
-
-    ipc.sendMessage('settingsWindow', ['update']);
-  }
-
-  /**
-   * Close window.
-   */
-  const saveItem = (setting: string) => {
-    if (!document) return;
-    const element = document.getElementById(setting); 
-    if (!element) return;
-    let value;
-
-    if (setting === "start-up") {
-      value = element.getAttribute("aria-pressed");
-      ipc.sendMessage("settingsWindow", ["startup", value]);
-    } else {
-      value = element.getAttribute("value");
-    }
-
-    if (value !== null) {
-      window.electron.store.set(setting, value);
-    }
-  }
-  
-  /**
-   * Open a diretory selector dialog for the given camelCase settings key
-   */
-  const openDirectorySelectorDialog = (settingsKey: string) => {
-    ipc.sendMessage("settingsWindow", ["openPathDialog", settingsKey]);
-  }
-
-  /**
-   * setSetting, why not just use react state hook?
-   */
-   const setSetting = (stateKey: StateToSettingKeyMapKey, value: any) => {
-    const settingKey = stateKeyToSettingKeyMap[stateKey]
-    const element = document.getElementById(settingKey)
->>>>>>> 697b0cec
 
 /**
  * Needed to style the tabs with the right color.
@@ -205,34 +110,12 @@
   },
 })
 
-  const closeDialog = () => {
-    setDialog(prev => {
-      return {
-        ...prev,
-        open: false
-      };
-    });
-  };
-
-  const openDialog = (content: any) => {
-    setDialog(prev => {
-      return {
-        ...prev,
-        dialogContent: content,
-        open: true,
-      };
-    });
-  };
-
   /**
   * MUI styles.
   */
    const { classes: styles } = useStyles();
 
-  const bufferStoragePathPlaceholder = resolveBufferStoragePath(state.storagePath, state.bufferStoragePath);
-
   return (
-<<<<<<< HEAD
     <Box
       sx={{ flexGrow: 1, bgcolor: 'background.paper', display: 'flex', height: '100%' }}
     >
@@ -270,112 +153,6 @@
       <div style={{position: "fixed", bottom: "10px", left: "12px"}} >
         <button type="button" id="close" name="close" className="btn btn-secondary" onClick={closeSettings} >Close</button>
         <button type="button" id="submit" name="save" className="btn btn-primary" onClick={saveSettings}>Save</button>
-=======
-    <div className="container">
-      <InformationDialog
-        title='Invalid Configuration'
-        open={dialogState.open}
-        buttons={['ok']}
-        onClose={closeDialog}
-      >
-        {dialogState.dialogContent}
-      </InformationDialog>
-
-      <div className="col-xl-9 col-lg-9 col-md-12 col-sm-12 col-12">
-        <div className="card h-100">
-          <div className="card-body">
-            <div className="row gutters">
-              <div className="col-xl-6 col-lg-6 col-md-6 col-sm-6 col-12">
-                <div className="form-group">
-                  <label> Storage Path </label>
-                  <input type="text" className="form-control" id="storage-path" placeholder={state.storagePath} onClick={() => openDirectorySelectorDialog('storagePath')}/>
-                </div>
-              </div>
-              <div className="col-xl-6 col-lg-6 col-md-6 col-sm-6 col-12">
-                <div className="form-group">
-                  <label> Buffer Storage Path </label>
-                  <input type="text" className="form-control" id="buffer-storage-path" placeholder={bufferStoragePathPlaceholder} onClick={() => openDirectorySelectorDialog('bufferStoragePath')}/>
-                </div>
-              </div>
-              <div className="col-xl-6 col-lg-6 col-md-6 col-sm-6 col-12">
-                <div className="form-group">
-                  <label> Log Path </label>
-                  <input type="text" className="form-control" id="log-path" placeholder={state.logPath} onClick={() => openDirectorySelectorDialog('logPath')}/>
-                </div>
-              </div>
-              <div className="col-xl-6 col-lg-6 col-md-6 col-sm-6 col-12">
-                <div className="form-group">
-                  <label> Max Storage (GB) </label>
-                  <input type="text" id="max-storage" className="form-control" placeholder={state.maxStorage} onChange={(event) => setSetting('maxStorage', event.target.value)}/>
-                </div>
-              </div>
-              <div className="col-xl-6 col-lg-6 col-md-6 col-sm-6 col-12">
-                <div className="form-group">
-                  <label> Monitor to Record </label>
-                  <select id="monitor-index" className="form-control" value={state.monitorIndex} onChange={(event) => setSetting('monitorIndex', event.target.value)}>
-                    { displayConfiguration.map((display: OurDisplayType) =>
-                        <option key={ 'display-' + display.id } value={ display.index + 1 }>
-                          [{ display.index + 1 }] { display.size.width }x{ display.size.height } @ { display.displayFrequency } Hz ({display.physicalPosition}) {display.primary ? ' (Primary)' : ''}
-                        </option>
-                    )}
-                  </select>
-                </div>
-              </div>
-              <div className="col-xl-6 col-lg-6 col-md-6 col-sm-6 col-12">
-                <div className="form-group">
-                  <label> Record audio input from </label>
-                  <select id="audio-input-device" className="form-control" value={state.audioInputDevice} onChange={(event) => setSetting('audioInputDevice', event.target.value)}>
-                    { availableAudioDevices.input.map((device: ObsAudioDevice) =>
-                        <option key={ 'device_' + device.id } value={ device.id }>{ device.name }</option>
-                    )}
-                  </select>
-                </div>
-              </div>
-              <div className="col-xl-6 col-lg-6 col-md-6 col-sm-6 col-12">
-                <div className="form-group">
-                  <label> Min Encounter Duration (sec) </label>
-                  <input type="text" id="min-encounter-duration" className="form-control" placeholder={state.minEncounterDuration} onChange={(event) => setSetting('minEncounterDuration', event.target.value)}/>
-                </div>
-              </div>
-              <div className="col-xl-6 col-lg-6 col-md-6 col-sm-6 col-12">
-                <div className="form-group">
-                  <label> Record audio output from </label>
-                  <select id="audio-output-device" className="form-control" value={state.audioOutputDevice} onChange={(event) => setSetting('audioOutputDevice', event.target.value)}>
-                    { availableAudioDevices.output.map((device: ObsAudioDevice) =>
-                        <option key={ 'device_' + device.id } value={ device.id }>{ device.name }</option>
-                    )}
-                  </select>
-                </div>
-              </div>
-              <div className="col-xl-6 col-lg-6 col-md-6 col-sm-6 col-12">
-                <div className="form-group">
-                  <label> Run on Startup? </label>
-                  <ToggleButton
-                    id="start-up"
-                    size="small"
-                    sx={{ border: '1px solid #bcd0f7', width: 25, height: 25, margin: 1 }}
-                    value="check"
-                    selected={ state.startUp }
-                    onChange={ () => setSetting('startUp', !state.startUp) }
-                  >
-                  { state.startUp &&
-                    <CheckIcon sx={{ color: '#bcd0f7' }}/>
-                  }                    
-                  </ToggleButton>
-                </div>
-              </div>
-            </div>
-            <div className="row gutters">
-              <div className="col-xl-12 col-lg-12 col-md-12 col-sm-12 col-12">
-                <div className="text-center">
-                  <button type="button" id="close" name="close" className="btn btn-secondary" onClick={closeSettings}>Close</button>
-                  <button type="button" id="submit" name="submit" className="btn btn-primary" onClick={saveSettings}>Update</button>
-                </div>
-              </div>
-            </div>
-          </div>
-        </div>
->>>>>>> 697b0cec
       </div>
     </Box>
   );
