--- conflicted
+++ resolved
@@ -114,10 +114,7 @@
   JIM_NVENC = 'jim_nvenc',
   OBS_X264 = 'obs_x264',
   JIM_AV1_NVENC = 'jim_av1_nvenc',
-<<<<<<< HEAD
-=======
   AMD_AMF_AV1 = 'av1_texture_amf',
->>>>>>> c612a049
 }
 
 export enum QualityPresets {
