import { BrowserWindow, screen } from 'electron';
import path from 'path';
import fs from 'fs';
import * as osn from 'obs-studio-node';
import { IFader, IInput, IScene, ISceneItem, ISource } from 'obs-studio-node';
import WaitQueue from 'wait-queue';

import { UiohookKeyboardEvent, UiohookMouseEvent, uIOhook } from 'uiohook-napi';
import { EventEmitter } from 'stream';
import Queue from 'queue-promise';
import {
  EColorSpace,
  EFPSType,
  EOBSOutputSignal,
  ERangeType,
  ERecordingState,
  EScaleType,
  ESourceFlags,
  ESupportedEncoders,
  EVideoFormat,
  QualityPresets,
} from './obsEnums';

import {
  deferredPromiseHelper,
  fixPathWhenPackaged,
  getAssetPath,
  getSortedVideos,
  isPushToTalkHotkey,
  convertUioHookEvent,
  tryUnlink,
  getPromiseBomb,
  takeOwnershipBufferDir,
  exists,
} from './util';

import {
  CrashData,
  IOBSDevice,
  IObsInput,
  ISettingsSubCategory,
  MicStatus,
  ObsAudioConfig,
  ObsBaseConfig,
  ObsOverlayConfig,
  ObsVideoConfig,
  TAudioSourceType,
  TObsValue,
  TPreviewPosition,
} from './types';
import ConfigService from '../config/ConfigService';
import { obsResolutions } from './constants';
import { getOverlayConfig } from '../utils/configUtils';
import { v4 as uuidv4 } from 'uuid';

/**
 * Class for handing the interface between Warcraft Recorder and OBS.
 *
 * This works by constantly recording a "buffer" whenever WoW is open. If an
 * interesting event is spotted in the combatlog (e.g. an ENCOUNTER_START
 * event), the buffer becomes a real recording.
 *
 * This ensures we catch the start of activities, the fundamental problem
 * here being that the combatlog doesn't write in real time, and we might
 * actually see the ENCOUNTER_START event 20 seconds after it occured in
 * game.
 */
export default class Recorder extends EventEmitter {
  /**
   * Date the buffer recording started.
   */
  public startDate = new Date();

  /**
   * Reference back to the mainWindow object for updating the app status icon.
   */
  private mainWindow: BrowserWindow;

  /**
   * ConfigService instance.
   */
  private cfg: ConfigService = ConfigService.getInstance();

  /**
   * Location to write all recording to. This is not the final location of
   * the finalized video files.
   */
  private obsPath: string | undefined;

  /**
   * On creation of the recorder we generate a UUID to identify the OBS
   * server. On a change of settings, we destroy the recorder object and
   * create a new one, with a different UUID.
   */
  private uuid: string = uuidv4();

  /**
   * OBS IScene object.
   */
  private scene: IScene;

  /**
   * Window capture item within the scene.
   */
  private windowCaptureSceneItem: ISceneItem;

  /**
   * Game capture item within the scene.
   */
  private gameCaptureSceneItem: ISceneItem;

  /**
   * Monitor capture item within the scene.
   */
  private monitorCaptureSceneItem: ISceneItem;

  /**
   * Overlay image item within the scene.
   */
  private overlayImageSceneItem: ISceneItem;

  /**
   * The window capture source.
   */
  private windowCaptureSource: IInput;

  /**
   * The game capture source.
   */
  private gameCaptureSource: IInput;

  /**
   * The monitor capture source.
   */
  private monitorCaptureSource: IInput;

  /**
   * The dummy window capture source.
   */
  private dummyWindowCaptureSource: IInput;

  /**
   * The dummy game capture source.
   */
  private dummyGameCaptureSource: IInput;

  /**
   * Timer for latching onto a window for either game capture or
   * window capture. Often this does not appear immediately on
   * the WoW process starting.
   */
  private findWindowInterval?: NodeJS.Timeout;

  /**
   * We wait 5s between each attempt to latch on to game or window
   * capture sources.
   */
  private findWindowIntervalDuration = 5000;

  /**
   * The current number of attempts to find a window to capture.
   */
  private findWindowAttempts = 0;

  /**
   * The maximum number of attempts to find a window to capture.
   */
  private findWindowAttemptLimit = 10;

  /**
   * The image source to be used for the overlay, we create this
   * ahead of time regardless of if the user has the overlay enabled.
   */
  private overlayImageSource: IInput;

  /**
   * Resolution selected by the user in settings. Defaults to 1920x1080 for
   * no good reason other than avoiding undefined. It quickly gets set to
   * what the user configured.
   */
  private resolution: keyof typeof obsResolutions = '1920x1080';

  /**
   * Timer object for checking the size of the game window and rescaling if
   * required.
   */
  private videoSourceSizeInterval?: NodeJS.Timeout;

  /**
   * Arbritrarily chosen channel numbers for video input. We only ever
   * include one video source.
   */
  private videoChannel = 0;

  /**
   * Some arbritrarily chosen channel numbers we can use for adding input
   * devices to the OBS scene. That is, adding microphone audio to the
   * recordings.
   */
  private audioInputChannels = [1, 2, 3];

  /**
   * Array of input devices we are including in the source. This is not an
   * array of all the devices we know about.
   */
  private audioInputDevices: IInput[] = [];

  /**
   * Gets toggled if push to talk is enabled and when the hotkey for push to
   * talk is held down.
   */
  private inputDevicesMuted = false;

  /**
   * Some arbritrarily chosen channel numbers we can use for adding output
   * devices to the OBS scene. That is, adding speaker audio to the
   * recordings.
   */
  private audioOutputChannels = [4, 5, 6, 7, 8];

  /**
   * Array of output devices we are including in the source. This is not an
   * array of all the devices we know about.
   */
  private audioOutputDevices: IInput[] = [];

  /**
   * WaitQueue object for storing signalling from OBS. We only care about
   * start signals here which indicate the recording has started.
   */
  private startQueue = new WaitQueue<osn.EOutputSignal>();

  /**
   * WaitQueue object for storing signalling from OBS. We only care about
   * wrote signals here which indicate the video file has been written.
   */
  private wroteQueue = new WaitQueue<osn.EOutputSignal>();

  /**
   * Name we use to create and reference the preview display.
   */
  private previewName = 'preview';

  /**
   * Has the preview been created yet.
   */
  private previewCreated = false;

  /**
   * Exists across a reconfigure.
   */
  private previewLocation: TPreviewPosition = {
    width: 0,
    height: 0,
    xPos: 0,
    yPos: 0,
  };

  /**
   * Faders are used to modify the volume of an input source. We keep a list
   * of them here as we need a fader per audio source so it's handy to have a
   * list for cleaning them up.
   */
  private faders: IFader[] = [];

  /**
   * The state of the recorder, typically used to tell if OBS is recording
   * or not.
   */
  public obsState: ERecordingState = ERecordingState.Offline;

  /**
   * The state of the recorder in regards to input devices, i.e. what are we
   * doing with the mic currently.
   */
  public obsMicState: MicStatus = MicStatus.NONE;

  /**
   * For easy checking if OBS has been initialized.
   */
  public obsInitialized = false;

  /**
   * For easy checking if OBS has been configured.
   */
  public obsConfigured = false;

  /**
   * Action queue, used to ensure we do not make concurrent stop/start
   * requests to OBS. That's complication we can do without.
   */
  private actionQueue = new Queue({
    concurrent: 1,
    interval: 100,
  });

  /**
   * The last file output by OBS.
   */
  public lastFile: string = '';

  /**
   * The video context.
   */
  private context: osn.IVideo;

  /**
   * Sensible defaults for the video context.
   */
  private defaultVideoContext: osn.IVideoInfo = {
    fpsNum: 60,
    fpsDen: 1,
    baseWidth: 1920,
    baseHeight: 1080,
    outputWidth: 1920,
    outputHeight: 1080,

    // Bit of a mess here to keep typescript happy and make this readable.
    // See https://github.com/stream-labs/obs-studio-node/issues/1260.
    outputFormat: EVideoFormat.NV12 as unknown as osn.EVideoFormat,
    colorspace: EColorSpace.CS709 as unknown as osn.EColorSpace,
    scaleType: EScaleType.Bicubic as unknown as osn.EScaleType,
    fpsType: EFPSType.Fractional as unknown as osn.EFPSType,
    range: ERangeType.Partial as unknown as osn.ERangeType,
  };

  /**
   * Contructor.
   */
  constructor(mainWindow: BrowserWindow) {
    super();
    console.info('[Recorder] Constructing recorder:', this.uuid);
    this.mainWindow = mainWindow;
    this.initializeOBS();

    // The video context is an OBS construct used to control many features of
    // recording, including the dimensions and FPS.
    this.context = osn.VideoFactory.create();
    this.context.video = this.defaultVideoContext;

    // We create all the sources we might need to use here, as the source API
    // provided by OSN provides mechanisms for retrieving valid settings; it's
    // useful to always be able to access them even if we never enable the sources.
    this.windowCaptureSource = osn.InputFactory.create(
      'window_capture',
      'WCR Window Capture',
    );

    this.gameCaptureSource = osn.InputFactory.create(
      'game_capture',
      'WCR Game Capture',
    );

    this.monitorCaptureSource = osn.InputFactory.create(
      'monitor_capture',
      'WCR Monitor Capture',
    );

    this.dummyWindowCaptureSource = osn.InputFactory.create(
      'window_capture',
      'WCR Dummy Window Capture',
    );

    this.dummyGameCaptureSource = osn.InputFactory.create(
      'game_capture',
      'WCR Dummy Game Capture',
    );

    // In theory having this created so early isn't required, but may as well
    // and avoid a bunch of undefined checks. We will reconfigure it as required.
    this.overlayImageSource = osn.InputFactory.create(
      'image_source',
      'WCR Chat Overlay',
      { file: getAssetPath('poster', 'chat-cover.png') },
    );

    // Connects the signal handler, we get feedback from OBS by way of
    // signals, so this is how we know it's doing the right thing after
    // we ask it to start/stop.
    osn.NodeObs.OBS_service_connectOutputSignals((s: osn.EOutputSignal) => {
      this.handleSignal(s);
    });

    // The scene is an OBS construct that holds the sources, think of it as a
    // blank canvas we can add sources to. We could create it later but we can
    // once again avoid a bunch of undefined checks by doing it here.
    this.scene = osn.SceneFactory.create('WCR Scene');
    osn.Global.setOutputSource(this.videoChannel, this.scene);

    // It might seem a bit weird that we add all the sources, but we disable
    // them all by default. That way we can avoid undefined checks on all the
    // variables set here, as we need the scene item references for scaling.
    this.windowCaptureSceneItem = this.scene.add(this.windowCaptureSource);
    this.gameCaptureSceneItem = this.scene.add(this.gameCaptureSource);
    this.monitorCaptureSceneItem = this.scene.add(this.monitorCaptureSource);
    this.overlayImageSceneItem = this.scene.add(this.overlayImageSource);
  }

  /**
   * Publicly accessible method to start recording, handles all the gory internals
   * to make sure we only attempt one recorder action at once, and to handle if OBS
   * misbehaves.
   */
  public async start() {
    console.info('[Recorder] Queued start');
    const { resolveHelper, rejectHelper, promise } = deferredPromiseHelper();

    this.actionQueue.enqueue(async () => {
      try {
        await this.startOBS();
        resolveHelper(null);
      } catch (error) {
        console.error('[Recorder] Crash on start call', String(error));

        const crashData: CrashData = {
          date: new Date(),
          reason: String(error),
        };

        this.emit('crash', crashData);
        rejectHelper(error);
      }
    });

    await promise;
  }

  /**
   * Publicly accessible method to stop recording, handles all the gory internals
   * to make sure we only attempt one recorder action at once, and to handle if OBS
   * misbehaves.
   */
  public async stop() {
    console.info('[Recorder] Queued stop');
    const { resolveHelper, rejectHelper, promise } = deferredPromiseHelper();

    this.actionQueue.enqueue(async () => {
      try {
        await this.stopOBS();
        resolveHelper(null);
      } catch (error) {
        console.error('[Recorder] Crash on stop call', String(error));

        const crashData: CrashData = {
          date: new Date(),
          reason: String(error),
        };

        this.emit('crash', crashData);
        rejectHelper(error);
      }
    });

    await promise;
  }

  /**
   * Configures OBS. This does a bunch of things that we need the
   * user to have setup their config for, which is why it's split out.
   */
  public async configureBase(config: ObsBaseConfig) {
    const { obsFPS, obsRecEncoder, obsQuality, obsOutputResolution, obsPath } =
      config;

    if (this.obsState !== ERecordingState.Offline) {
      throw new Error('[Recorder] OBS must be offline to do this');
    }

    this.obsPath = obsPath;
    await Recorder.createRecordingDirs(this.obsPath);
    this.cleanup();
    this.resolution = obsOutputResolution as keyof typeof obsResolutions;
    const { height, width } = obsResolutions[this.resolution];

    const videoInfo: osn.IVideoInfo = {
      fpsNum: obsFPS,
      fpsDen: 1,
      baseWidth: width,
      baseHeight: height,
      outputWidth: width,
      outputHeight: height,

      // Bit of a mess here to keep typescript happy and make this readable.
      // See https://github.com/stream-labs/obs-studio-node/issues/1260.
      outputFormat: EVideoFormat.NV12 as unknown as osn.EVideoFormat,
      colorspace: EColorSpace.CS709 as unknown as osn.EColorSpace,
      scaleType: EScaleType.Bicubic as unknown as osn.EScaleType,
      fpsType: EFPSType.Fractional as unknown as osn.EFPSType,

      // The AMD encoder causes recordings to get much darker if using the full
      // color range setting. So swap that to partial here. See Issue 446.
      range: ERangeType.Partial as unknown as osn.ERangeType,
    };

    this.context.video = videoInfo;
    const outputPath = path.normalize(this.obsPath);

    Recorder.applySetting('Output', 'Mode', 'Advanced');
    Recorder.applySetting('Output', 'RecFilePath', outputPath);
    Recorder.applySetting('Output', 'RecEncoder', obsRecEncoder);
    Recorder.applySetting('Output', 'RecFormat', 'mp4');

    // Specify a 1 sec interval for the I-frames. This allows us to round to
    // the nearest second later when cutting and always land on a keyframe.
    //   - This is part of the strategy to avoid re-encoding the videos while
    //     enabling a reasonable cutting accuracy.
    //   - We won't ever be off by more than 0.5 sec with this approach, which
    //     I think is an acceptable error .
    //   - Obviously this is a trade off in file size, where the default keyframe
    //     interval appears to be around 4s.
    Recorder.applySetting('Output', 'Reckeyint_sec', 1);

    // We set the CPQ or CRF value here. Low value is higher quality, and
    // vice versa. The limits on what this can actually be set to I took
    // from what OBS studio allows and is annotated below, but we don't
    // go to the extremes of the allowed range anyway.
    const cqp = Recorder.getCqpFromQuality(obsQuality, obsRecEncoder);

    switch (obsRecEncoder) {
      case ESupportedEncoders.OBS_X264:
        // CRF and CPQ are so similar in configuration that we can just treat
        // the CRF configuration the same as CQP configuration.
        Recorder.applySetting('Output', 'Recrate_control', 'CRF');
        Recorder.applySetting('Output', 'Reccrf', cqp);
        break;

      case ESupportedEncoders.AMD_AMF_H264:
      case ESupportedEncoders.JIM_NVENC:
      case ESupportedEncoders.JIM_AV1_NVENC:
<<<<<<< HEAD
=======
      case ESupportedEncoders.AMD_AMF_AV1:
>>>>>>> c612a049
        // These settings are identical for AMD and NVENC encoders.
        Recorder.applySetting('Output', 'Recrate_control', 'CQP');
        Recorder.applySetting('Output', 'Reccqp', cqp);
        break;

      default:
        console.error('[Recorder] Unrecognised encoder type', obsRecEncoder);
        throw new Error('Unrecognised encoder type');
    }
  }

  /**
   * Configures the video source in OBS.
   */
  public configureVideoSources(config: ObsVideoConfig, isWowRunning: boolean) {
    const { obsCaptureMode, monitorIndex, captureCursor } = config;
    this.clearFindWindowInterval();

    [
      this.windowCaptureSource,
      this.gameCaptureSource,
      this.monitorCaptureSource,
      this.overlayImageSource,
    ].forEach((src) => {
      src.enabled = false;
    });

    if (obsCaptureMode === 'monitor_capture') {
      // We don't care if WoW is running or not for monitor capture.
      this.configureMonitorCaptureSource(monitorIndex);
    }

    if (!isWowRunning) {
      // Don't try to configure game or window capture sources if WoW isn't
      // running. We won't be able to find them.
      console.info("[Recorder] WoW isn't running");
    } else {
      console.info('[Recorder] WoW is running');

      if (obsCaptureMode === 'game_capture') {
        this.configureGameCaptureSource(captureCursor);
      } else if (obsCaptureMode === 'window_capture') {
        this.configureWindowCaptureSource(captureCursor);
      }
    }

    const overlayCfg = getOverlayConfig(this.cfg);
    this.configureOverlayImageSource(overlayCfg);
    this.watchVideoSourceSize();
  }

  /**
   * Hides the scene preview.
   */
  public hidePreview() {
    // I'd love to make OBS_content_destroyDisplay work here but I've not managed
    // so far. This is a hack to "hide" it by moving it off screen.
    this.previewLocation.xPos = 50000;
    this.previewLocation.yPos = 50000;

    osn.NodeObs.OBS_content_moveDisplay(
      this.previewName,
      this.previewLocation.xPos,
      this.previewLocation.yPos,
    );
  }

  /**
   * Configure and add the chat overlay to the scene.
   */
  private async configureOwnOverlay(config: ObsOverlayConfig) {
    console.info('[Recorder] Configure own image as chat overlay');

    const {
      chatOverlayScale,
      chatOverlayXPosition,
      chatOverlayYPosition,
      chatOverlayOwnImagePath,
    } = config;

    this.overlayImageSceneItem.position = {
      x: chatOverlayXPosition,
      y: chatOverlayYPosition,
    };

    this.overlayImageSceneItem.scale = {
      x: chatOverlayScale,
      y: chatOverlayScale,
    };

    this.overlayImageSceneItem.crop = {
      left: 0,
      right: 0,
      top: 0,
      bottom: 0,
    };

    const { settings } = this.overlayImageSource;
    settings.file = chatOverlayOwnImagePath;

    this.overlayImageSource.update(settings);
    this.overlayImageSource.save();
    this.overlayImageSource.enabled = true;
  }

  /**
   * Configure and add the default chat overlay to the scene.
   */
  private configureDefaultOverlay(config: ObsOverlayConfig) {
    console.info('[Recorder] Configure default image as chat overlay');

    const {
      chatOverlayWidth,
      chatOverlayHeight,
      chatOverlayXPosition,
      chatOverlayYPosition,
      chatOverlayScale,
    } = config;

    // This is the height of the default chat overlay image, a bit ugly
    // to have it hardcoded here, but whatever.
    const baseWidth = 5000;
    const baseHeight = 2000;

    const toCropX = (baseWidth - chatOverlayWidth) / 2;
    const toCropY = (baseHeight - chatOverlayHeight) / 2;

    const { settings } = this.overlayImageSource;
    settings.file = getAssetPath('poster', 'chat-cover.png');

    this.overlayImageSceneItem.position = {
      x: chatOverlayXPosition,
      y: chatOverlayYPosition,
    };

    this.overlayImageSceneItem.scale = {
      x: chatOverlayScale,
      y: chatOverlayScale,
    };

    this.overlayImageSceneItem.crop = {
      left: toCropX,
      right: toCropX,
      top: toCropY,
      bottom: toCropY,
    };

    this.overlayImageSource.update(settings);
    this.overlayImageSource.save();
    this.overlayImageSource.enabled = true;
  }

  /**
   * Add the configured audio sources to the OBS scene. This is public
   * so it can be called externally when WoW is opened.
   */
  public configureAudioSources(config: ObsAudioConfig) {
    this.removeAudioSources();
    uIOhook.removeAllListeners();

    const {
      audioInputDevices,
      audioOutputDevices,
      micVolume,
      speakerVolume,
      obsForceMono,
      obsAudioSuppression,
    } = config;

    audioInputDevices
      .split(',')
      .filter((id) => id)
      .forEach((id, idx) => {
        console.info('[Recorder] Adding input source', id, idx);

        const obsSource = this.createOBSAudioSource(
          id,
          idx,
          TAudioSourceType.input,
        );

        const micFader = osn.FaderFactory.create(0);
        micFader.attach(obsSource);
        micFader.mul = micVolume;
        this.faders.push(micFader);

        if (obsAudioSuppression) {
          const filter = osn.FilterFactory.create(
            'noise_suppress_filter_v2',
            'filter',
            { method: 'rnnoise', suppress_level: -30, intensity: 1 },
          );

          obsSource.addFilter(filter);
        }

        this.audioInputDevices.push(obsSource);
      });

    if (this.audioInputDevices.length > this.audioInputChannels.length) {
      console.warn(
        '[Recorder] Too many audio input devices, configuring first',
        this.audioInputChannels.length,
      );

      this.audioInputDevices = this.audioInputDevices.slice(
        0,
        this.audioInputChannels.length,
      );
    }

    if (this.audioInputDevices.length !== 0 && config.pushToTalk) {
      this.obsMicState = MicStatus.MUTED;
      this.emit('state-change');
    } else if (this.audioInputDevices.length !== 0) {
      this.obsMicState = MicStatus.LISTENING;
      this.emit('state-change');
    }

    this.audioInputDevices.forEach((device) => {
      const index = this.audioInputDevices.indexOf(device);
      const channel = this.audioInputChannels[index];

      if (obsForceMono) {
        device.flags = ESourceFlags.ForceMono;
      }

      this.addAudioSource(device, channel);
    });

    if (config.pushToTalk) {
      this.audioInputDevices.forEach((device) => {
        device.muted = true;
      });

      this.inputDevicesMuted = true;

      const pttHandler = (
        fn: () => void,
        event: UiohookKeyboardEvent | UiohookMouseEvent,
      ) => {
        const convertedEvent = convertUioHookEvent(event);

        if (isPushToTalkHotkey(config, convertedEvent)) {
          fn();
        }
      };

      /* eslint-disable prettier/prettier */
      uIOhook.on('keydown', (e) => pttHandler(() => this.unmuteInputDevices(), e));
      uIOhook.on('keyup', (e) => pttHandler(() => this.muteInputDevices(), e));
      uIOhook.on('mousedown', (e) => pttHandler(() => this.unmuteInputDevices(), e));
      uIOhook.on('mouseup', (e) => pttHandler(() => this.muteInputDevices(), e));
      /* eslint-enable prettier/prettier */
    }

    audioOutputDevices
      .split(',')
      .filter((id) => id)
      .forEach((id, idx) => {
        console.info('[Recorder] Adding output source', id);

        const obsSource = this.createOBSAudioSource(
          id,
          idx,
          TAudioSourceType.output,
        );

        const speakerFader = osn.FaderFactory.create(0);
        speakerFader.attach(obsSource);
        speakerFader.mul = speakerVolume;
        this.faders.push(speakerFader);
        this.audioOutputDevices.push(obsSource);
      });

    if (this.audioOutputDevices.length > this.audioOutputChannels.length) {
      console.warn(
        '[Recorder] Too many audio output devices, configuring first',
        this.audioOutputChannels.length,
      );

      this.audioOutputDevices = this.audioOutputDevices.slice(
        0,
        this.audioOutputChannels.length,
      );
    }

    this.audioOutputDevices.forEach((device) => {
      const index = this.audioOutputDevices.indexOf(device);
      const channel = this.audioOutputChannels[index];
      this.addAudioSource(device, channel);
    });
  }

  /**
   * Remove all audio sources from the OBS scene. This is public
   * so it can be called externally when WoW is closed.
   */
  public removeAudioSources() {
    if (!this.obsInitialized) {
      throw new Error('[Recorder] OBS not initialized');
    }

    console.info('[Recorder] Removing OBS audio sources...');

    this.faders.forEach((fader) => {
      fader.detach();
      fader.destroy();
    });

    this.faders = [];

    this.audioInputDevices.forEach((device, idx) => {
      const channel = this.audioInputChannels[idx];
      this.removeAudioSource(device, channel);
    });

    this.audioOutputDevices.forEach((device, idx) => {
      const channel = this.audioOutputChannels[idx];
      this.removeAudioSource(device, channel);
    });

    this.audioInputDevices = [];
    this.audioOutputDevices = [];

    this.obsMicState = MicStatus.NONE;
    this.emit('state-change');
  }

  /**
   * Cancel the find window interval timer.
   */
  public clearFindWindowInterval() {
    this.findWindowAttempts = 0;

    if (this.findWindowInterval) {
      clearInterval(this.findWindowInterval);
      this.findWindowInterval = undefined;
    }
  }

  /**
   * Release all OBS resources and shut it down.
   */
  public shutdownOBS() {
    console.info('[Recorder] OBS shutting down', this.uuid);

    if (!this.obsInitialized) {
      console.info('[Recorder] OBS not initialized so not attempting shutdown');
      return;
    }

    if (this.videoSourceSizeInterval) {
      clearInterval(this.videoSourceSizeInterval);
    }

    this.clearFindWindowInterval();

    [
      this.windowCaptureSource,
      this.gameCaptureSource,
      this.monitorCaptureSource,
      this.overlayImageSource,
      this.dummyWindowCaptureSource,
      this.dummyGameCaptureSource,
    ].forEach((src) => {
      src.release();
    });

    [this.wroteQueue, this.startQueue].forEach((queue) => {
      queue.empty();
      queue.clearListeners();
    });

    try {
      osn.NodeObs.InitShutdownSequence();
      osn.NodeObs.RemoveSourceCallback();
      osn.NodeObs.OBS_service_removeCallback();
      osn.NodeObs.IPC.disconnect();
    } catch (e) {
      throw new Error(`Exception shutting down OBS process: ${e}`);
    }

    this.obsInitialized = false;
    this.obsConfigured = false;
    console.info('[Recorder] OBS shut down successfully');
  }

  /**
   * Get a list of the audio input devices. Used by the settings to populate
   * the list of devices for user selection.
   */
  public getInputAudioDevices() {
    if (!this.obsInitialized) {
      throw new Error('[Recorder] OBS not initialized');
    }

    const inputDevices =
      osn.NodeObs.OBS_settings_getInputAudioDevices() as IOBSDevice[];

    return inputDevices;
  }

  /**
   * Get a list of the audio output devices. Used by the settings to populate
   * the list of devices for user selection.
   */
  public getOutputAudioDevices() {
    if (!this.obsInitialized) {
      throw new Error('[Recorder] OBS not initialized');
    }

    const outputDevices =
      osn.NodeObs.OBS_settings_getOutputAudioDevices() as IOBSDevice[];

    return outputDevices;
  }

  /**
   * Return an array of all the encoders available to OBS.
   */
  public getAvailableEncoders(): string[] {
    console.info('[Recorder] Getting available encoders');

    if (!this.obsInitialized) {
      throw new Error('[Recorder] OBS not initialized');
    }

    const encoders = Recorder.getAvailableValues(
      'Output',
      'Recording',
      'RecEncoder',
    );

    console.info('[Recorder]', encoders);
    return encoders;
  }

  /**
   * Show the scene preview on the UI, taking the location and dimensions as
   * input. We scale to match the monitor scaling here too else the preview
   * will be misplaced (see issue 397).
   */
  public showPreview(
    width: number,
    height: number,
    xPos: number,
    yPos: number,
  ) {
    if (!this.previewCreated) {
      osn.NodeObs.OBS_content_createSourcePreviewDisplay(
        this.mainWindow.getNativeWindowHandle(),
        this.scene.name,
        this.previewName,
      );

      osn.NodeObs.OBS_content_resizeDisplay(this.previewName, 0, 0);

      // This is just setting the preview background to black, and something
      // to do with the padding which I can't quite remember what.
      osn.NodeObs.OBS_content_setShouldDrawUI(this.previewName, false);
      osn.NodeObs.OBS_content_setPaddingSize(this.previewName, 0);
      osn.NodeObs.OBS_content_setPaddingColor(this.previewName, 0, 0, 0);
    }

    const winBounds = this.mainWindow.getBounds();

    const currentScreen = screen.getDisplayNearestPoint({
      x: winBounds.x,
      y: winBounds.y,
    });

    const { scaleFactor } = currentScreen;
    this.previewLocation = { width, height, xPos, yPos };

    osn.NodeObs.OBS_content_resizeDisplay(
      this.previewName,
      width * scaleFactor,
      height * scaleFactor,
    );

    osn.NodeObs.OBS_content_moveDisplay(
      this.previewName,
      xPos * scaleFactor,
      yPos * scaleFactor,
    );
  }

  /**
   * Show the preview on the UI, only if we already know the location and
   * dimensions.
   */
  public showPreviewMemory() {
    if (this.previewLocation !== undefined) {
      const { width, height, xPos, yPos } = this.previewLocation;
      this.showPreview(width, height, xPos, yPos);
    }
  }

  /**
   * Clean-up the recording directory.
   * @params Number of files to leave.
   */
  public async cleanup(filesToLeave = 3) {
    console.info('[Recorder] Clean out buffer', filesToLeave);

    if (!this.obsPath) {
      console.info('[Recorder] Not attempting to clean-up');
      return;
    }

    // Sort newest to oldest
    const sortedBufferVideos = await getSortedVideos(this.obsPath);
    if (!sortedBufferVideos || sortedBufferVideos.length === 0) return;
    const videosToDelete = sortedBufferVideos.slice(filesToLeave);

    const deletePromises = videosToDelete.map(async (video) => {
      await tryUnlink(video.name);
    });

    await Promise.all(deletePromises);
  }

  /**
   * Start OBS, no-op if already started.
   */
  private async startOBS() {
    console.info('[Recorder] Start');

    if (!this.obsInitialized) {
      console.error('[Recorder] OBS not initialized');
      throw new Error('OBS not initialized');
    }

    if (this.obsState === ERecordingState.Recording) {
      console.info('[Recorder] Already started');
      return;
    }

    // Sleep for a second, without this sometimes OBS does not respond at all.
    await new Promise((resolve) => setTimeout(resolve, 1000));
    osn.NodeObs.OBS_service_startRecording();

    // Wait up to 30 seconds for OBS to signal it has started recording,
    // really this shouldn't take nearly as long.
    await Promise.race([
      this.startQueue.shift(),
      getPromiseBomb(30000, 'OBS timeout waiting for start'),
    ]);

    this.startQueue.empty();

    // I think this causes a very slight offset in the video - i.e. we set the
    // start to just after we receive the signal from OBS that recording has
    // started, and not when it has actually started. Very minor though so probably
    // fine to live with this forever.
    this.startDate = new Date();
  }

  /**
   * Stop OBS, no-op if already stopped.
   */
  private async stopOBS() {
    console.info('[Recorder] Stop');

    if (!this.obsInitialized) {
      console.error('[Recorder] OBS not initialized');
      throw new Error('OBS not initialized');
    }

    if (this.obsState === ERecordingState.Offline) {
      console.info('[Recorder] Already stopped');
      return;
    }

    osn.NodeObs.OBS_service_stopRecording();

    // Wait up to 60 seconds for OBS to signal it has wrote the file, really
    // this shouldn't take nearly as long as this but we're generous to account
    // for slow HDDs etc.
    await Promise.race([
      this.wroteQueue.shift(),
      getPromiseBomb(60000, '[Recorder] OBS timeout waiting for video file'),
    ]);

    this.wroteQueue.empty();
    this.lastFile = osn.NodeObs.OBS_service_getLastRecording();
    console.info('[Recorder] Got last file from OBS:', this.lastFile);
  }

  /**
   * Create the obsPath directory if it doesn't already exist. Also
   * cleans it out for good measure.
   */
  private static async createRecordingDirs(obsPath: string) {
    const dirExists = await exists(obsPath);

    if (!dirExists) {
      console.info('[Recorder] Creating dir:', obsPath);
      await fs.promises.mkdir(obsPath);
      await takeOwnershipBufferDir(obsPath);
    }
  }

  /**
   * Call through OSN to initialize OBS. This is slow and synchronous,
   * so use sparingly - it will block the main thread.
   */
  private initializeOBS() {
    console.info('[Recorder] Initializing OBS', this.uuid);

    try {
      osn.NodeObs.IPC.host(this.uuid);

      osn.NodeObs.SetWorkingDirectory(
        fixPathWhenPackaged(
          path.join(__dirname, '../../', 'node_modules', 'obs-studio-node'),
        ),
      );

      const initResult = osn.NodeObs.OBS_API_initAPI(
        'en-US',
        fixPathWhenPackaged(path.join(path.normalize(__dirname), 'osn-data')),
        '1.0.0',
        '',
      );

      if (initResult !== 0) {
        throw new Error(
          `OBS process initialization failed with code ${initResult}`,
        );
      }
    } catch (e) {
      throw new Error(`Exception when initializing OBS process: ${e}`);
    }

    this.obsInitialized = true;
    console.info('[Recorder] OBS initialized successfully');
  }

  /**
   * Handle a signal from OBS.
   */
  private handleSignal(obsSignal: osn.EOutputSignal) {
    console.info('[Recorder] Got signal:', obsSignal);

    if (obsSignal.type !== 'recording') {
      console.info('[Recorder] No action needed on this signal');
      return;
    }

    // This code was previously here catching any non-zero return signals,
    // but it seems that is not a good criteria to consider it a crash as
    // seen several instances of non-zero return codes that have been
    // non-fatal.
    //
    // For example when I use my NVENC encoder on my non-default
    // GPU we get a -4 RC despite everything being otherwise fine; suspect
    // caused by the fact that it tries the AMD GPU first which doesn't work.
    //
    // I spent alot of time trying to work out what was wrong only to find that
    // the difference in streamlabs desktop is that they don't crash on a non-zero
    // RC.
    //
    // So we do what we can by checking wrote signals non-zero and ignoring
    // other non-zero signals. If something goes wrong earlier, we will hit a
    // timeout anyway which will cover our backs.
    if (obsSignal.code !== 0 && obsSignal.signal === 'wrote') {
      console.error('[Recorder] Non-zero wrote signal');

      const crashData: CrashData = {
        date: new Date(),
        reason: obsSignal.error,
      };

      this.emit('crash', crashData);
      return;
    }

    switch (obsSignal.signal) {
      case EOBSOutputSignal.Start:
        this.startQueue.push(obsSignal);
        this.obsState = ERecordingState.Recording;
        break;

      case EOBSOutputSignal.Starting:
        this.obsState = ERecordingState.Starting;
        break;

      case EOBSOutputSignal.Stop:
        this.obsState = ERecordingState.Offline;
        break;

      case EOBSOutputSignal.Stopping:
        this.obsState = ERecordingState.Stopping;
        break;

      case EOBSOutputSignal.Wrote:
        this.wroteQueue.push(obsSignal);
        break;

      case EOBSOutputSignal.WriteError:
        this.emit('crash', {
          date: new Date(),
          reason: obsSignal.error,
        });
        return;

      default:
        console.info('[Recorder] No action needed on this signal');
        break;
    }

    this.emit('state-change');
    console.info('[Recorder] State is now: ', this.obsState);
  }

  /**
   * Creates a window capture source. In TWW, the retail and classic Window names
   * diverged slightly, so while this was previously a hardcoded string, now we
   * search for it in the OSN sources API.
   */
  private configureWindowCaptureSource(captureCursor: boolean) {
    console.info('[Recorder] Configuring OBS for Window Capture');

    this.findWindowInterval = setInterval(
      () => this.tryAttachWindowCaptureSource(captureCursor),
      this.findWindowIntervalDuration,
    );

    // Call immediately to avoid the first interval delay. Will clear
    // the interval if it is successful. Common case is that WoW has
    // been open for a while and this immediately succeeds.
    this.tryAttachWindowCaptureSource(captureCursor);
  }

  /**
   * Configures the game capture source.
   */
  private configureGameCaptureSource(captureCursor: boolean) {
    console.info('[Recorder] Configuring OBS for Game Capture');

    this.findWindowInterval = setInterval(
      () => this.tryAttachGameCaptureSource(captureCursor),
      this.findWindowIntervalDuration,
    );

    // Call immediately to avoid the first interval delay. Will clear
    // the interval if it is successful. Common case is that WoW has
    // been open for a while and this immediately succeeds.
    this.tryAttachGameCaptureSource(captureCursor);
  }

  /**
   * Creates a monitor capture source. Monitor capture always shows the cursor.
   */
  private configureMonitorCaptureSource(monitorIndex: number) {
    console.info('[Recorder] Configuring OBS for Monitor Capture');
    let prop = this.monitorCaptureSource.properties.first();

    while (prop && prop.name !== 'monitor_id') {
      prop = prop.next();
    }

    const { settings } = this.monitorCaptureSource;
    settings.compatibility = false;
    settings.orce_sdr = false;

    if (prop.name === 'monitor_id' && Recorder.isObsListProperty(prop)) {
      // An "Auto" option appears as the first thing here so make sure we
      // don't select that; the frontend doesn't expect it and we end up
      // having multiple indexes corresponding to a single monitor.
      const filtered = prop.details.items.filter(
        (item) => item.value !== 'Auto',
      );

      if (filtered[monitorIndex]) {
        // The monitor selected is present so use it.
        settings.monitor_id = filtered[monitorIndex].value as string;
      } else {
        // Default to use the first monitor if index is undefined.
        console.warn('[Recorder] Monitor', monitorIndex, 'not found');
        settings.monitor_id = filtered[0].value as string;
      }
    }

    this.monitorCaptureSource.update(settings);
    this.monitorCaptureSource.save();
    this.monitorCaptureSource.enabled = true;
  }

  /**
   * Configure the chat overlay image source.
   */
  public configureOverlayImageSource(config: ObsOverlayConfig) {
    const { chatOverlayEnabled, chatOverlayOwnImage } = config;
    console.info('[Recorder] Configure image source for chat overlay');

    if (!chatOverlayEnabled) {
      this.overlayImageSource.enabled = false;
    } else if (chatOverlayOwnImage && this.cfg.get('cloudStorage')) {
      this.configureOwnOverlay(config);
    } else {
      this.configureDefaultOverlay(config);
    }
  }

  /**
   * Add a single audio source to the OBS scene.
   */
  private addAudioSource(obsInput: IInput, channel: number) {
    console.info(
      '[Recorder] Adding OBS audio source',
      obsInput.name,
      obsInput.id,
    );

    if (!this.obsInitialized) {
      throw new Error('[Recorder] OBS not initialized');
    }

    if (channel < 1 || channel >= 64) {
      throw new Error(`[Recorder] Invalid channel number ${channel}`);
    }

    osn.Global.setOutputSource(channel, obsInput);
  }

  /**
   * Remove a single audio source from the OBS scene.
   */
  private removeAudioSource(source: IInput, channel: number) {
    if (!this.obsInitialized) {
      throw new Error('OBS not initialized');
    }

    console.info(
      '[Recorder] Removing OBS audio source',
      source.name,
      source.id,
    );

    osn.Global.setOutputSource(channel, null as unknown as ISource);
    source.release();
  }

  /**
   * Create an OBS audio source.
   */
  private createOBSAudioSource(
    id: string,
    idx: number,
    type: TAudioSourceType,
  ) {
    console.info('[Recorder] Creating OBS audio source', id, idx, type);

    if (!this.obsInitialized) {
      throw new Error('[Recorder] OBS not initialized');
    }

    const name =
      type === TAudioSourceType.input
        ? `WCR Mic Source ${idx}`
        : `WCR Speaker Source ${idx}`;

    return osn.InputFactory.create(type, name, { device_id: id });
  }

  /**
   * Set up an interval to run the scaleVideoSourceSize function.
   */
  private watchVideoSourceSize() {
    if (!this.obsInitialized) {
      throw new Error('[Recorder] OBS not initialized');
    }

    if (this.videoSourceSizeInterval) {
      clearInterval(this.videoSourceSizeInterval);
    }

    this.videoSourceSizeInterval = setInterval(() => {
      this.scaleVideoSourceSize();
    }, 2000);
  }

  /**
   * Watch the video input source for size changes, and rescale to fill the
   * canvas.
   */
  private scaleVideoSourceSize() {
    let src;
    let item;

    if (this.windowCaptureSource.enabled) {
      src = this.windowCaptureSource;
      item = this.windowCaptureSceneItem;
    } else if (this.gameCaptureSource.enabled) {
      src = this.gameCaptureSource;
      item = this.gameCaptureSceneItem;
    } else if (this.monitorCaptureSource.enabled) {
      src = this.monitorCaptureSource;
      item = this.monitorCaptureSceneItem;
    } else {
      // No log here as as may be frequent.
      return;
    }

    if (src.width === 0 || src.height === 0) {
      // This happens often, suspect it's before OBS gets a hook into a game
      // capture process.
      return;
    }

    const { width, height } = obsResolutions[this.resolution];

    const newScaleFactor = {
      x: width / src.width,
      y: height / src.height,
    };

    const closeEnough =
      Math.round(item.scale.x * 100) / 100 ===
        Math.round(newScaleFactor.x * 100) / 100 &&
      Math.round(item.scale.y * 100) / 100 ===
        Math.round(newScaleFactor.y * 100) / 100;

    if (closeEnough) {
      // Don't rescale if things are within a rounding error. I think the
      // OSN library does some internal rounding and we don't want to spam
      // trigger rescaling when it isn't required. See Issue 586.
      return;
    }

    console.info('[Recorder] Rescaling from', item.scale, 'to', newScaleFactor);
    item.scale = newScaleFactor;
  }

  /**
   * Mute the mic audio sources.
   */
  private muteInputDevices() {
    if (this.inputDevicesMuted) {
      return;
    }

    this.audioInputDevices.forEach((device) => {
      device.muted = true;
    });

    this.inputDevicesMuted = true;
    this.obsMicState = MicStatus.MUTED;
    this.emit('state-change');
  }

  /**
   * Unmute the mic audio sources.
   */
  private unmuteInputDevices() {
    if (!this.inputDevicesMuted) {
      return;
    }

    this.audioInputDevices.forEach((device) => {
      device.muted = false;
    });

    this.inputDevicesMuted = false;
    this.obsMicState = MicStatus.LISTENING;
    this.emit('state-change');
  }

  /**
   * Convert the quality setting to an appropriate CQP/CRF value based on encoder type.
   */
  private static getCqpFromQuality(obsQuality: string, encoder: string) {
<<<<<<< HEAD
    if (encoder === ESupportedEncoders.JIM_AV1_NVENC) {
      // AV1 NVENC typically needs lower CQP values for similar quality
=======
    if (
      encoder === ESupportedEncoders.JIM_AV1_NVENC ||
      encoder === ESupportedEncoders.AMD_AMF_AV1
    ) {
      // AV1 typically needs lower CQP values for similar quality
>>>>>>> c612a049
      switch (obsQuality) {
        case QualityPresets.ULTRA:
          return 20;
        case QualityPresets.HIGH:
          return 24;
        case QualityPresets.MODERATE:
          return 28;
        case QualityPresets.LOW:
          return 32;
        default:
          console.error('[Recorder] Unrecognised quality', obsQuality);
          throw new Error('Unrecognised quality');
      }
    }

    // Original values for x264 CRF and other encoders' CQP
    switch (obsQuality) {
      case QualityPresets.ULTRA:
        return 22;
      case QualityPresets.HIGH:
        return 26;
      case QualityPresets.MODERATE:
        return 30;
      case QualityPresets.LOW:
        return 34;
      default:
        console.error('[Recorder] Unrecognised quality', obsQuality);
        throw new Error('Unrecognised quality');
    }
  }

  /**
   * Apply a setting to OBS.
   */
  private static applySetting(
    category: string,
    parameter: string,
    value: string | number,
  ) {
    console.info('[Recorder] Apply setting', category, parameter, value);

    let old;
    const settings = osn.NodeObs.OBS_settings_getSettings(category).data;

    settings.forEach((subcategory: ISettingsSubCategory) => {
      subcategory.parameters.forEach((param: IObsInput<TObsValue>) => {
        if (param.name === parameter) {
          old = param.currentValue;
          param.currentValue = value;
        }
      });
    });

    if (value !== old) {
      osn.NodeObs.OBS_settings_saveSettings(category, settings);
    }
  }

  /**
   * Get the allowed values for a specific setting.
   */
  private static getAvailableValues(
    category: string,
    subcategory: string,
    parameter: string,
  ) {
    console.info(
      '[Recorder] Get available values for',
      category,
      subcategory,
      parameter,
    );

    const categorySettings =
      osn.NodeObs.OBS_settings_getSettings(category).data;

    if (!categorySettings) {
      throw new Error(`No category found: ${category}`);
    }

    const subcategorySettings = categorySettings.find(
      (sub: ISettingsSubCategory) => sub.nameSubCategory === subcategory,
    );

    if (!subcategorySettings) {
      throw new Error(`No subcategory found: ${subcategory} in ${category}`);
    }

    const parameterSettings = subcategorySettings.parameters.find(
      (param: IObsInput<TObsValue>) => param.name === parameter,
    );

    if (!parameterSettings) {
      throw new Error(
        `No parameter found: ${parameter} in ${category} -> ${subcategory}`,
      );
    }

    return parameterSettings.values.map(
      (value: TObsValue) => Object.values(value)[0],
    );
  }

  /**
   * Type guard for an OBS list property.
   */
  private static isObsListProperty(
    property: osn.IProperty,
  ): property is osn.IListProperty {
    return property.type === 6;
  }

  /**
   * Check if the name of the window matches one of the known WoW window names.
   */
  private static windowMatch(item: { name: string; value: string | number }) {
    return (
      item.name.startsWith('[Wow.exe]: ') ||
      item.name.startsWith('[WowT.exe]: ') ||
      item.name.startsWith('[WowB.exe]: ') ||
      item.name.startsWith('[WowClassic.exe]: ')
    );
  }

  /**
   * Find a window appropriate for capture by the provided source. This
   * is logically the same and can be used for both Window and Game capture
   * modes.
   */
  private static findWowWindow(src: IInput) {
    // The source properties are cached by OSN, so update an irrelevant
    // setting to force a refresh. This refreshes the window list within
    // the properties object.
    //
    // This relies on some internals of OSN which update the cache to
    // refresh on calling the update function. See "osn::ISource::Update"
    // in isource.cpp for more details.
    const { settings } = src;
    settings.refresh = uuidv4();
    src.update(settings);

    let prop = src.properties.first();

    while (prop && prop.name !== 'window') {
      prop = prop.next();
    }

    if (prop.name !== 'window' || !Recorder.isObsListProperty(prop)) {
      console.warn('[Recorder] Did not find window property');
      return undefined;
    }

    const items = prop.details.items;
    const match = items.find(Recorder.windowMatch);

    if (!match) {
      return undefined;
    }

    const window = String(match.value);
    console.info('[Recorder] Found a match:', window);
    return window;
  }

  /**
   * Try to attach to a game capture source for WoW. If the window is not
   * found, do nothing.
   */
  private tryAttachGameCaptureSource(captureCursor: boolean) {
    this.findWindowAttempts++;

    if (this.findWindowAttempts > this.findWindowAttemptLimit) {
      console.error('[Recorder] Exceeded find window attempts, giving up');
      this.clearFindWindowInterval();
      return;
    }

    console.info(
      '[Recorder] Looking for game capture source, attempt',
      this.findWindowAttempts,
    );

    const window = Recorder.findWowWindow(this.dummyGameCaptureSource);

    if (!window) {
      console.info('[Recorder] Game capture window not found, will retry');
      return;
    }

    console.info('[Recorder] Game capture window found', window);

    const { settings } = this.gameCaptureSource;
    settings.capture_mode = 'window';
    settings.allow_transparency = false;
    settings.priority = 1;
    settings.capture_cursor = captureCursor;
    settings.window = window;

    this.gameCaptureSource.update(settings);
    this.gameCaptureSource.save();
    this.gameCaptureSource.enabled = true;

    console.info('[Recorder] Game capture source configured');
    this.clearFindWindowInterval();
  }

  /**
   * Try to attach to a window capture source for WoW. If the window is not
   * found, do nothing.
   */
  private tryAttachWindowCaptureSource(captureCursor: boolean) {
    this.findWindowAttempts++;

    if (this.findWindowAttempts > this.findWindowAttemptLimit) {
      console.error('[Recorder] Exceeded find window attempts, giving up');
      this.clearFindWindowInterval();
      return;
    }

    console.info(
      '[Recorder] Looking for window capture source, attempt',
      this.findWindowAttempts,
    );

    const window = Recorder.findWowWindow(this.dummyWindowCaptureSource);

    if (!window) {
      console.info('[Recorder] Window capture window not found, will retry');
      return;
    }

    console.info('[Recorder] Window capture window found', window);

    // This corresponds to Windows Graphics Capture. The other mode "BITBLT" doesn't seem to work and
    // captures behind the WoW window. Not sure why, some googling suggested Windows theme issues.
    // See https://github.com/obsproject/obs-studio/blob/master/plugins/win-capture/window-capture.c#L70.
    const { settings } = this.windowCaptureSource;
    settings.method = 2;
    settings.cursor = captureCursor;
    settings.window = window;

    this.windowCaptureSource.update(settings);
    this.windowCaptureSource.save();
    this.windowCaptureSource.enabled = true;

    console.info('[Recorder] Window capture source configured');
    this.clearFindWindowInterval();
  }
}<|MERGE_RESOLUTION|>--- conflicted
+++ resolved
@@ -527,10 +527,7 @@
       case ESupportedEncoders.AMD_AMF_H264:
       case ESupportedEncoders.JIM_NVENC:
       case ESupportedEncoders.JIM_AV1_NVENC:
-<<<<<<< HEAD
-=======
       case ESupportedEncoders.AMD_AMF_AV1:
->>>>>>> c612a049
         // These settings are identical for AMD and NVENC encoders.
         Recorder.applySetting('Output', 'Recrate_control', 'CQP');
         Recorder.applySetting('Output', 'Reccqp', cqp);
@@ -1506,16 +1503,11 @@
    * Convert the quality setting to an appropriate CQP/CRF value based on encoder type.
    */
   private static getCqpFromQuality(obsQuality: string, encoder: string) {
-<<<<<<< HEAD
-    if (encoder === ESupportedEncoders.JIM_AV1_NVENC) {
-      // AV1 NVENC typically needs lower CQP values for similar quality
-=======
     if (
       encoder === ESupportedEncoders.JIM_AV1_NVENC ||
       encoder === ESupportedEncoders.AMD_AMF_AV1
     ) {
       // AV1 typically needs lower CQP values for similar quality
->>>>>>> c612a049
       switch (obsQuality) {
         case QualityPresets.ULTRA:
           return 20;
