/**
 * Please keep this file FREE from any filesystem/Node JS process related code as it
 * is used in both the backend and the frontend, and the frontend does not have
 * access to import 'fs', for example.
 *
 * It is okay to import things from other modules that import 'fs' as long as you don't
 * import a function that uses the 'fs' module. You'll very easily find out if what you
 * did was bad, because the render process will show its "Red Screen of Death".
 */
import { instanceEncountersById, VideoCategory } from "./constants";

/**
 * Get a result text appropriate for the video category that signifies a
 * win or a loss, of some sort.
 */
export const getVideoResultText = (category: VideoCategory, 
                                   isGoodResult: boolean): string => {
    const isBattleground = (category == VideoCategory.Battlegrounds);
    const isSoloShuffle = (category == VideoCategory.SoloShuffle);
   
    if (isBattleground || isSoloShuffle) {
        return "";
    }

    switch (category) {
        case VideoCategory.MythicPlus:
            return isGoodResult ? "Time" : "Depl";

        case VideoCategory.Raids:
            return isGoodResult ? "Kill" : "Wipe";

        default:
            return isGoodResult ? "Win" : "Loss";
    }
};

/**
 * Get the name of a boss encounter based on its encounter ID. Ideally we 
 * would just write this to the metadata and not have to re-calulate on the
 * frontend. 
 */
export const getEncounterNameById = (encounterId: number): string => {
    if (instanceEncountersById.hasOwnProperty(encounterId)) {
        return instanceEncountersById[encounterId];
    }

    return 'Unknown Boss';
<<<<<<< HEAD
=======
};

/**
 * Get the name of a zone in WoW based on its zone ID
 */
export const getInstanceNameByZoneId = (zoneId?: number): string => {
    if (zoneId && instanceNamesByZoneId.hasOwnProperty(zoneId)) {
        return instanceNamesByZoneId[zoneId];
    }

    return 'Unknown Zone';
};

/**
 * Get the difficulty of an instance based on its difficulty ID, as found in
 * `ENCOUNTER_START` log lines.
 */
export const getInstanceDifficulty = (difficultyId: number): InstanceDifficultyType | null => {
    if (instanceDifficulty.hasOwnProperty(difficultyId)) {
        return instanceDifficulty[difficultyId];
    }

    return null;
};

/**
 * Get the zone name.
 */
export const getVideoZone = (metadata: Metadata) => {
    const zoneID = metadata.zoneID;
    const encounterID = metadata.encounterID;

    switch (metadata.category) {
        case VideoCategory.MythicPlus:
            return getInstanceNameByZoneId(zoneID);

        case VideoCategory.Raids:
            return getRaidNameByEncounterId(encounterID);

        default:
            if (zoneID && zones.hasOwnProperty(zoneID)) {
                return zones[zoneID];
            }
    }

    return "Unknown Zone";
}

/**
 * Get the short zone name.
 */
 export const getVideoZoneShortName = (metadata: Metadata) => {
    const zoneID = metadata.zoneID;
    const encounterID = metadata.encounterID;

    switch (metadata.category) {
        case VideoCategory.MythicPlus:
            return getInstanceNameByZoneId(zoneID);

        case VideoCategory.Raids:
            return getRaidShortNameByEncounterId(encounterID);

        default:
            if (zoneID && zones.hasOwnProperty(zoneID)) {
                return zones[zoneID];
            }
    }

    return "Unknown Zone";
}

/**
 * Get the raid name from the encounter ID.
 */
export const getRaidNameByEncounterId = (encounterID?: number) => {
    const raid = getRaidByEncounterId(encounterID);
    if (!raid) {
        return 'Unknown Raid';
    }

    return raid.name;
}

/**
 * Get the raid name from the encounter ID.
 */
 export const getRaidShortNameByEncounterId = (encounterID?: number) => {
    const raid = getRaidByEncounterId(encounterID);
    
    if (!raid) {
        return 'Unknown Raid';
    }

    return raid.shortName;
}

/**
 * Get the raid instance from an encounter ID.
 */
export const getRaidByEncounterId = (zoneID?: number): RaidInstanceType | undefined => {
    const raid = raidInstances.filter(r => zoneID && r.encounters.hasOwnProperty(zoneID))

    return raid.pop();
>>>>>>> 53d408ce
};<|MERGE_RESOLUTION|>--- conflicted
+++ resolved
@@ -45,110 +45,4 @@
     }
 
     return 'Unknown Boss';
-<<<<<<< HEAD
-=======
-};
-
-/**
- * Get the name of a zone in WoW based on its zone ID
- */
-export const getInstanceNameByZoneId = (zoneId?: number): string => {
-    if (zoneId && instanceNamesByZoneId.hasOwnProperty(zoneId)) {
-        return instanceNamesByZoneId[zoneId];
-    }
-
-    return 'Unknown Zone';
-};
-
-/**
- * Get the difficulty of an instance based on its difficulty ID, as found in
- * `ENCOUNTER_START` log lines.
- */
-export const getInstanceDifficulty = (difficultyId: number): InstanceDifficultyType | null => {
-    if (instanceDifficulty.hasOwnProperty(difficultyId)) {
-        return instanceDifficulty[difficultyId];
-    }
-
-    return null;
-};
-
-/**
- * Get the zone name.
- */
-export const getVideoZone = (metadata: Metadata) => {
-    const zoneID = metadata.zoneID;
-    const encounterID = metadata.encounterID;
-
-    switch (metadata.category) {
-        case VideoCategory.MythicPlus:
-            return getInstanceNameByZoneId(zoneID);
-
-        case VideoCategory.Raids:
-            return getRaidNameByEncounterId(encounterID);
-
-        default:
-            if (zoneID && zones.hasOwnProperty(zoneID)) {
-                return zones[zoneID];
-            }
-    }
-
-    return "Unknown Zone";
-}
-
-/**
- * Get the short zone name.
- */
- export const getVideoZoneShortName = (metadata: Metadata) => {
-    const zoneID = metadata.zoneID;
-    const encounterID = metadata.encounterID;
-
-    switch (metadata.category) {
-        case VideoCategory.MythicPlus:
-            return getInstanceNameByZoneId(zoneID);
-
-        case VideoCategory.Raids:
-            return getRaidShortNameByEncounterId(encounterID);
-
-        default:
-            if (zoneID && zones.hasOwnProperty(zoneID)) {
-                return zones[zoneID];
-            }
-    }
-
-    return "Unknown Zone";
-}
-
-/**
- * Get the raid name from the encounter ID.
- */
-export const getRaidNameByEncounterId = (encounterID?: number) => {
-    const raid = getRaidByEncounterId(encounterID);
-    if (!raid) {
-        return 'Unknown Raid';
-    }
-
-    return raid.name;
-}
-
-/**
- * Get the raid name from the encounter ID.
- */
- export const getRaidShortNameByEncounterId = (encounterID?: number) => {
-    const raid = getRaidByEncounterId(encounterID);
-    
-    if (!raid) {
-        return 'Unknown Raid';
-    }
-
-    return raid.shortName;
-}
-
-/**
- * Get the raid instance from an encounter ID.
- */
-export const getRaidByEncounterId = (zoneID?: number): RaidInstanceType | undefined => {
-    const raid = raidInstances.filter(r => zoneID && r.encounters.hasOwnProperty(zoneID))
-
-    return raid.pop();
->>>>>>> 53d408ce
 };