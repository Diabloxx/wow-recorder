/* eslint global-require: off, no-console: off, promise/always-return: off */
import { URL } from 'url';
import path from 'path';
import fs, { promises as fspromise } from 'fs';
import { app, BrowserWindow, Display, net, screen } from 'electron';
import { Metadata, FileInfo, FileSortDirection, OurDisplayType } from './types';
<<<<<<< HEAD
import { months, zones, dungeonsByMapId } from './constants';
import { VideoCategory } from '../types/VideoCategory';
=======
import { categories, months, zones, dungeonsByMapId } from './constants';
>>>>>>> 75103e41

const byteSize = require('byte-size');
const chalk = require('chalk');

const categories = Object.values(VideoCategory);

/**
 * When packaged, we need to fix some paths
 */
const fixPathWhenPackaged = (pathSpec: string) => {
  return pathSpec.replace('app.asar', 'app.asar.unpacked');
<<<<<<< HEAD
};

/**
 * Setup logging.
 *
 * This works by overriding console log methods. All console log method will
 * go to both the console if it exists, and a file on disk.
 *
 * This only applies to main process console logs, not the renderer logs.
 */
const setupApplicationLogging = () => {
  const log = require('electron-log');
  const date = new Date().toISOString().slice(0, 10);
  const logRelativePath = `logs/WarcraftRecorder-${date}.log`;
  const logPath = fixPathWhenPackaged(path.join(__dirname, logRelativePath));
  log.transports.file.resolvePath = () => logPath;
  Object.assign(console, log.functions);
  return path.dirname(logPath);
=======
>>>>>>> 75103e41
};

const { exec } = require('child_process');

const videoIndex: { [category: string]: number } = {};

export let resolveHtmlPath: (htmlFileName: string) => string;

if (process.env.NODE_ENV === 'development') {
  const port = process.env.PORT || 1212;
  resolveHtmlPath = (htmlFileName: string) => {
    const url = new URL(`http://localhost:${port}`);
    url.pathname = htmlFileName;
    return url.href;
  };
} else {
  resolveHtmlPath = (htmlFileName: string) => {
    return `file://${path.resolve(__dirname, '../renderer/', htmlFileName)}`;
  };
}

/**
 * Empty video state.
 */
const getEmptyState = () => {
  const videoState: { [category: string]: any[] } = {};

  categories.forEach((category) => {
    videoState[category] = [];
  });

  return videoState;
};

/**
 * Load videos from category folders in reverse chronological order.
 */
const loadAllVideos = async (storageDir: string) => {
  const videoState = getEmptyState();

  if (!storageDir) {
    return videoState;
  }

  const videos = await getSortedVideos(storageDir);

  if (videos.length === 0) {
    return videoState;
  }

  categories.forEach((category) => (videoIndex[category] = 0));

  videos.forEach((video) => {
    const details = loadVideoDetails(video);
    if (!details) {
      return;
    }

    const category = details.category as string;
    videoState[category].push({
      index: videoIndex[category]++,
      ...details,
    });
  });

  return videoState;
};

/**
 * Load video details from the metadata and add it to videoState.
 */
const loadVideoDetails = (video: FileInfo): any | undefined => {
  const metadata = getMetadataForVideo(video.name);
  if (metadata === undefined) {
    return;
  }

  // Hilariously 5v5 is still a war game mode that will break things without this.
  if (!categories.includes(metadata.category)) {
    return;
  }

  const today = new Date();
  const videoDate = new Date(video.mtime);

  return {
    fullPath: video.name,
    ...metadata,
    encounter: getVideoEncounter(metadata),
    date: getVideoDate(videoDate),
    isFromToday: today.toDateString() === videoDate.toDateString(),
    time: getVideoTime(videoDate),
    protected: Boolean(metadata.protected),
    playerSpecID: metadata?.playerSpecID,
    playerName: metadata?.playerName,
    playerRealm: metadata?.playerRealm,
  };
};

/**
 * Get the date a video was recorded from the date object.
 */
const getMetadataForVideo = (video: string) => {
  const metadataFile = getMetadataFileNameForVideo(video);

  if (!fs.existsSync(metadataFile)) {
    console.error(`[Util] Metadata file does not exist: ${metadataFile}`);
    return undefined;
  }

  try {
    const metadataJSON = fs.readFileSync(metadataFile);
    return JSON.parse(metadataJSON.toString());
  } catch (e) {
    console.error(
      `[Util] Unable to read and/or parse JSON from metadata file: ${metadataFile}`
    );
  }
};

/**
 * Writes video metadata asynchronously and returns a Promise
 */
const writeMetadataFile = async (videoPath: string, metadata: any) => {
  console.info('[Util] Write Metadata file', videoPath);
  const metadataFileName = getMetadataFileNameForVideo(videoPath);
  const jsonString = JSON.stringify(metadata, null, 2);

  return await fspromise.writeFile(metadataFileName, jsonString, {
    encoding: 'utf-8',
  });
};

/**
 * Get the filename for the metadata file associated with the given video file
 */
const getMetadataFileNameForVideo = (video: string) => {
  const videoFileName = path.basename(video, '.mp4');
  const videoDirName = path.dirname(video);

  return path.join(videoDirName, videoFileName + '.json');
};

/**
 * Get the date a video was recorded from the date object.
 */
const getVideoDate = (date: Date) => {
  const day = date.getDate();
  const month = months[date.getMonth()].slice(0, 3);
  const dateAsString = day + ' ' + month;
  return dateAsString;
};

/**
 * Get the time a video was recorded from the date object.
 */
const getVideoTime = (date: Date) => {
  const hours = date
    .getHours()
    .toLocaleString('en-US', { minimumIntegerDigits: 2 });
  const mins = date
    .getMinutes()
    .toLocaleString('en-US', { minimumIntegerDigits: 2 });
  const timeAsString = hours + ':' + mins;
  return timeAsString;
};

/**
 * Get the encounter name.
 */
const getVideoEncounter = (metadata: Metadata) => {
  if (metadata.challengeMode !== undefined) {
    return dungeonsByMapId[metadata.challengeMode.mapID];
  }

  if (metadata.encounterID) {
    return zones[metadata.encounterID];
  }

  return metadata.category;
};

/**
 * Return information about a file needed for various parts of the application
 */
const getFileInfo = async (filePath: string): Promise<FileInfo> => {
  filePath = path.resolve(filePath);
  const fstats = await fspromise.stat(filePath);
  const mtime = fstats.mtime.getTime();
  const size = fstats.size;

  return { name: filePath, size, mtime };
};

/**
 * Asynchronously find and return a list of files in the given directory,
 * that matches the given pattern sorted by modification time according
 * to `sortDirection`. Ensure to properly escape patterns, e.g. ".*\\.mp4".
 */
const getSortedFiles = async (
  dir: string,
  pattern: string,
  sortDirection: FileSortDirection = FileSortDirection.NewestFirst
): Promise<FileInfo[]> => {
  // We use fs.promises.readdir here instead of glob, which we used to
  // use but it caused problems with NFS paths, see this issue:
  // https://github.com/isaacs/node-glob/issues/74.
  const files = (await fs.promises.readdir(dir))
    .filter((f) => f.match(new RegExp(pattern)))
    .map((f) => path.join(dir, f));

  const mappedFileInfo: FileInfo[] = [];

  for (let i = 0; i < files.length; i++) {
    mappedFileInfo.push(await getFileInfo(files[i]));
  }

  if (sortDirection === FileSortDirection.NewestFirst) {
    return mappedFileInfo.sort((A: FileInfo, B: FileInfo) => B.mtime - A.mtime);
  }

  return mappedFileInfo.sort((A: FileInfo, B: FileInfo) => A.mtime - B.mtime);
};

/**
 * Get sorted video files. Shorthand for `getSortedFiles()` because it's used in quite a few places
 */
const getSortedVideos = async (
  storageDir: string,
  sortDirection: FileSortDirection = FileSortDirection.NewestFirst
): Promise<FileInfo[]> => {
  return getSortedFiles(storageDir, '.*\\.mp4', sortDirection);
};

/**
 * Asynchronously delete the oldest, unprotected videos to ensure we don't store
 * more material than the user has allowed us.
 */
const runSizeMonitor = async (
  storageDir: string,
  maxStorageGB: number
): Promise<void> => {
  let videoToDelete;
  const maxStorageBytes = maxStorageGB * Math.pow(1024, 3);
  console.debug(
    `[Size Monitor] Running (max size = ${byteSize(maxStorageBytes)})`
  );

  if (maxStorageGB == 0) {
    console.debug(`[Size Monitor] Limitless storage, doing nothing`);
    return;
  }

  let files = await getSortedVideos(storageDir);

  files = files.map((file) => {
    const metadata = getMetadataForVideo(file.name);
    return { ...file, metadata };
  });

  // Files without metadata are considered dangling and are cleaned up.
  const danglingFiles = files.filter(
    (file: any) => !file.hasOwnProperty('metadata') || !file.metadata
  );
  const unprotectedFiles = files.filter(
    (file: any) =>
      file.hasOwnProperty('metadata') &&
      file.metadata &&
      !Boolean(file.metadata.protected)
  );

  if (danglingFiles.length !== 0) {
    console.log(
      `[Size Monitor] Deleting ${danglingFiles.length} dangling video(s)`
    );

    while ((videoToDelete = danglingFiles.pop())) {
      console.log(
        `[Size Monitor] Delete dangling video: ${videoToDelete.name}`
      );
      deleteVideo(videoToDelete.name);
    }
  }

  // Filter files that doesn't cause the total video file size to exceed the maximum
  // as given by `maxStorageBytes`
  let totalVideoFileSize = 0;

  const filesOverMaxStorage = unprotectedFiles.filter((file: any) => {
    totalVideoFileSize += file.size;
    return totalVideoFileSize > maxStorageBytes;
  });

  // Calculate total file size of all unprotected files
  totalVideoFileSize = unprotectedFiles
    .map((file) => file.size)
    .reduce((prev, curr) => prev + curr, 0);

  console.log(
    `[Size Monitor] Unprotected file(s) considered ${
      unprotectedFiles.length
    }, total size = ${byteSize(totalVideoFileSize)}`
  );

  if (filesOverMaxStorage.length === 0) {
    return;
  }

  console.log(
    `[Size Monitor] Deleting ${filesOverMaxStorage.length} old video(s)`
  );

  while ((videoToDelete = filesOverMaxStorage.pop())) {
    console.log(
      `[Size Monitor] Delete oldest video: ${videoToDelete.name} (${byteSize(
        videoToDelete.size
      )})`
    );
    deleteVideo(videoToDelete.name);
  }
};

/**
 * Try to unlink a file and return a boolean indicating the success
 * Logs any errors to the console, if the file couldn't be deleted for some reason.
 */
const tryUnlinkSync = (file: string): boolean => {
  try {
    console.log('[Util] Deleting: ' + file);
    fs.unlinkSync(file);
    return true;
  } catch (e) {
    console.error(`[Util] Unable to delete file: ${file}.`);
    console.error((e as Error).message);
    return false;
  }
};

/**
 * Delete a video and its metadata file if it exists.
 */
const deleteVideo = (videoPath: string) => {
  // If we can't delete the video file, make sure we don't delete the metadata
  // file either, which would leave the video file dangling.
  if (!tryUnlinkSync(videoPath)) {
    return;
  }

  const metadataPath = getMetadataFileNameForVideo(videoPath);
  if (fs.existsSync(metadataPath)) {
    tryUnlinkSync(metadataPath);
  }
};

/**
 * Open a folder in system explorer.
 */
const openSystemExplorer = (filePath: string) => {
  const windowsPath = filePath.replace(/\//g, '\\');
  let cmd = 'explorer.exe /select,"' + windowsPath + '"';
  exec(cmd, () => {});
};

/**
 * Put a save marker on a video, protecting it from the file monitor.
 */
const toggleVideoProtected = (videoPath: string) => {
  const metadata = getMetadataForVideo(videoPath);

  if (!metadata) {
    console.error(
      `[Util] Metadata not found for '${videoPath}', but somehow we managed to load it. This shouldn't happen.`
    );
    return;
  }

  if (metadata.protected === undefined) {
    metadata.protected = true;
  } else {
    metadata.protected = !Boolean(metadata.protected);
  }

  writeMetadataFile(videoPath, metadata);
};

/**
 *  Add some escape characters to color text. Just return the string
 *  if production as don't want to litter real logs with this as it just
 *  looks messy.
 */
const addColor = (s: string, color: string): string => {
  if (process.env.NODE_ENV === 'production') return s;

  if (color === 'cyan') {
    return chalk.cyan(s);
  } else if (color === 'green') {
    return chalk.green(s);
  } else {
    return s;
  }
};

/**
 * Get a text string that indicates the physical position of a display depending
 * on its index.
 */
const getDisplayPhysicalPosition = (count: number, index: number): string => {
  if (index === 0) return 'Left';
  if (index === count - 1) return 'Right';

  return 'Middle #' + index;
};

/**
 * Get and return a list of available displays on the system sorted by their
 * physical position.
 *
 * This makes no attempts at being perfect - it completely ignores the `bounds.y`
 * property for people who might have stacked their displays vertically rather than
 * horizontally. This is okay.
 */
const getAvailableDisplays = (): OurDisplayType[] => {
  const primaryDisplay = screen.getPrimaryDisplay();
  const allDisplays = screen.getAllDisplays();

  // Create an unsorted list of Display IDs to zero based monitor index
  // So we're can use that index later, after sorting the displays according
  // to their physical location.
  const displayIdToIndex: { [key: number]: number } = {};
  allDisplays.forEach(
    (display: Display, index: number) => (displayIdToIndex[display.id] = index)
  );

  // Iterate over all available displays and make our own list with the
  // relevant attributes and some extra stuff to make it easier for the
  // frontend.
  const ourDisplays: OurDisplayType[] = [];
  const numberOfMonitors = allDisplays.length;

  allDisplays
    .sort((A: Display, B: Display) => A.bounds.x - B.bounds.x)
    .forEach((display: Display, index: number) => {
      const isPrimary = display.id === primaryDisplay.id;
      const displayIndex = displayIdToIndex[display.id];
      const { width, height } = display.size;

      ourDisplays.push({
        id: display.id,
        index: displayIndex,
        physicalPosition: getDisplayPhysicalPosition(numberOfMonitors, index),
        primary: isPrimary,
        displayFrequency: display.displayFrequency,
        depthPerComponent: display.depthPerComponent,
        size: display.size,
        scaleFactor: display.scaleFactor,
        aspectRatio: width / height,
        physicalSize: {
          width: Math.floor(width * display.scaleFactor),
          height: Math.floor(height * display.scaleFactor),
        },
      });
    });

  return ourDisplays;
};

/**
 * Checks for updates from the releases page on github, and, if there is a
 * new version, sends a message to the main window to display a notification.
 */
const checkAppUpdate = (mainWindow: BrowserWindow | null = null) => {
  const options = {
    hostname: 'api.github.com',
    protocol: 'https:',
    path: '/repos/aza547/wow-recorder/releases/latest',
    method: 'GET',
    headers: {
      'User-Agent': 'wow-recorder',
    },
  };

  const request = net.request(options);

  request.on('response', (response) => {
    let data = '';

    response.on('data', (chunk) => {
      data += chunk;
    });

    response.on('end', () => {
      if (response.statusCode !== 200) {
        console.error(
          `[Main] Failed to check for updates, status code: ${response.statusCode}`
        );
        return;
      }

      const release = JSON.parse(data);
      const latestVersion = release.tag_name;
      const downloadUrl = release.assets[0].browser_download_url;

      if (latestVersion !== app.getVersion() && latestVersion && downloadUrl) {
        console.log('[Main] New version available:', latestVersion);

        if (mainWindow) {
          mainWindow.webContents.send('updateAvailable', downloadUrl);
        }
      }
    });
  });

  request.on('error', (error) => {
    console.error(`[Main] ERROR, Failed to check for updates: ${error}`);
  });

  request.end();
};

export {
  setupApplicationLogging,
  loadAllVideos,
  writeMetadataFile,
  runSizeMonitor,
  deleteVideo,
  openSystemExplorer,
  toggleVideoProtected,
  fixPathWhenPackaged,
  addColor,
  getSortedVideos,
  getAvailableDisplays,
  getSortedFiles,
  tryUnlinkSync,
  checkAppUpdate,
};<|MERGE_RESOLUTION|>--- conflicted
+++ resolved
@@ -4,12 +4,8 @@
 import fs, { promises as fspromise } from 'fs';
 import { app, BrowserWindow, Display, net, screen } from 'electron';
 import { Metadata, FileInfo, FileSortDirection, OurDisplayType } from './types';
-<<<<<<< HEAD
 import { months, zones, dungeonsByMapId } from './constants';
 import { VideoCategory } from '../types/VideoCategory';
-=======
-import { categories, months, zones, dungeonsByMapId } from './constants';
->>>>>>> 75103e41
 
 const byteSize = require('byte-size');
 const chalk = require('chalk');
@@ -21,7 +17,6 @@
  */
 const fixPathWhenPackaged = (pathSpec: string) => {
   return pathSpec.replace('app.asar', 'app.asar.unpacked');
-<<<<<<< HEAD
 };
 
 /**
@@ -40,8 +35,6 @@
   log.transports.file.resolvePath = () => logPath;
   Object.assign(console, log.functions);
   return path.dirname(logPath);
-=======
->>>>>>> 75103e41
 };
 
 const { exec } = require('child_process');
@@ -205,7 +198,7 @@
   const mins = date
     .getMinutes()
     .toLocaleString('en-US', { minimumIntegerDigits: 2 });
-  const timeAsString = hours + ':' + mins;
+  const timeAsString = `${hours}:${mins}`;
   return timeAsString;
 };
 
