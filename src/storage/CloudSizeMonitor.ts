--- conflicted
+++ resolved
@@ -104,14 +104,8 @@
       deletePromises.push(this.cloudClient.delete(thumbnailKey));
       deletePromises.push(this.cloudClient.delete(metadataKey));
     });
-<<<<<<< HEAD
 
     await Promise.all(deletePromises);
-    console.log(deletePromises);
-=======
-    
-    await Promise.all(deletePromises);
->>>>>>> a8cce9fd
     this.mainWindow.webContents.send('refreshState');
   }
 
