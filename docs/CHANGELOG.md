--- conflicted
+++ resolved
@@ -6,17 +6,14 @@
 
 ## Unreleased
 ### Added
-### Changed
-
-### Changed
+
+### Changed
+- [Issue 352](https://github.com/aza547/wow-recorder/issues/352) - Totally redesign the user interface.
 - [Issue 348](https://github.com/aza547/wow-recorder/issues/348) - Changed CSS for Seek Bar to make it taller.
 
 ### Fixed
-<<<<<<< HEAD
 - [Issue 350](https://github.com/aza547/wow-recorder/issues/350) - Fix a bug where videos could be cut wrongly after using the stop recording button.
-=======
-- [NO-ISSUE] Corrected first boss name in Court of Stars
->>>>>>> a5119afa
+- [NO-ISSUE] Corrected first boss name in Court of Stars.
 - [Issue 144](https://github.com/aza547/wow-recorder/issues/144) - Hide markers for some categories/flavours.
 
 ## [3.7.0] - 2023-03-24
